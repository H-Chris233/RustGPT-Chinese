use crate::feed_forward::FeedForward;
use crate::layer_norm::LayerNorm;
use crate::llm::Layer;
use crate::self_attention::SelfAttention;
use ndarray::Array2;
pub struct TransformerBlock {
    attention: SelfAttention,
    feed_forward: FeedForward,
    norm1: LayerNorm, // After attention
    norm2: LayerNorm, // After feed forward
}

impl TransformerBlock {
    pub fn new(embedding_dim: usize, hidden_dim: usize) -> Self {
        TransformerBlock {
            attention: SelfAttention::new(embedding_dim),
            feed_forward: FeedForward::new(embedding_dim, hidden_dim),
            norm1: LayerNorm::new(embedding_dim),
            norm2: LayerNorm::new(embedding_dim),
        }
    }
}

impl Layer for TransformerBlock {
    fn layer_type(&self) -> &str {
        "TransformerBlock"
    }

    fn forward(&mut self, input: &Array2<f32>) -> Array2<f32> {
        // Standard Transformer architecture: attention + norm -> feedforward + norm
        let attention_out = self.attention.forward(input); // includes residual
        let norm1_out = self.norm1.normalize(&attention_out);

        let feed_forward_out = self.feed_forward.forward(&norm1_out); // includes residual
<<<<<<< HEAD

        self.norm2.normalize(&feed_forward_out)
=======
        let norm2_out = self.norm2.normalize(&feed_forward_out);

        norm2_out
>>>>>>> d0d68b3c
    }

    fn backward(&mut self, grads: &Array2<f32>, lr: f32) -> Array2<f32> {
        // Backward through second LayerNorm
        let grad_norm2 = self.norm2.backward(grads, lr);

        // Backward through feed-forward (includes residual connection)
        let grad_ffn = self.feed_forward.backward(&grad_norm2, lr);

        // Backward through first LayerNorm
        let grad_norm1 = self.norm1.backward(&grad_ffn, lr);

        // Backward through attention (includes residual connection)

<<<<<<< HEAD
        self.attention.backward(&grad_norm1, lr)
=======
        grad_attn
>>>>>>> d0d68b3c
    }
}<|MERGE_RESOLUTION|>--- conflicted
+++ resolved
@@ -32,14 +32,9 @@
         let norm1_out = self.norm1.normalize(&attention_out);
 
         let feed_forward_out = self.feed_forward.forward(&norm1_out); // includes residual
-<<<<<<< HEAD
-
-        self.norm2.normalize(&feed_forward_out)
-=======
         let norm2_out = self.norm2.normalize(&feed_forward_out);
 
         norm2_out
->>>>>>> d0d68b3c
     }
 
     fn backward(&mut self, grads: &Array2<f32>, lr: f32) -> Array2<f32> {
@@ -54,10 +49,6 @@
 
         // Backward through attention (includes residual connection)
 
-<<<<<<< HEAD
-        self.attention.backward(&grad_norm1, lr)
-=======
         grad_attn
->>>>>>> d0d68b3c
     }
 }